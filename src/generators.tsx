// Copyright (c) Jupyter Development Team.
// Distributed under the terms of the Modified BSD License.
import { IInstanceTracker, ISanitizer } from '@jupyterlab/apputils';

import { CodeCell, CodeCellModel, MarkdownCell, Cell } from '@jupyterlab/cells';

import { IDocumentWidget, MimeDocument } from '@jupyterlab/docregistry';

import { FileEditor, IEditorTracker } from '@jupyterlab/fileeditor';

import { INotebookTracker, NotebookPanel } from '@jupyterlab/notebook';

import { each } from '@phosphor/algorithm';

import { TableOfContentsRegistry } from './registry';

import { IHeading, TableOfContents } from './toc';
import { ExperimentalCodeComponent } from './codemirror';

import {
  createDropdownMenu
  // DropdownItem,
  // TagTypeDropdownItem
} from './plugins';

import * as React from 'react';

import { TagsToolComponent } from './tagstool';

const VDOM_MIME_TYPE = 'application/vdom.v1+json';

const HTML_MIME_TYPE = 'text/html';

export interface INotebookHeading extends IHeading {
  numbering?: string | null;
  type: string;
  prompt?: string;
  cellRef?: Cell;
  hasChild?: boolean;
}

export class NotebookGeneratorOptionsManager extends TableOfContentsRegistry.IGeneratorOptionsManager {
  constructor(
    widget: TableOfContents,
    notebook: INotebookTracker,
    options: { needNumbering: boolean; sanitizer: ISanitizer }
  ) {
    super();
    this._numbering = options.needNumbering;
    this._widget = widget;
    this._notebook = notebook;
    this.sanitizer = options.sanitizer;
  }

  private changeNumberingStateForAllCells(showNumbering: boolean) {
    if (this._notebook.currentWidget) {
      each(this._notebook.currentWidget.content.widgets, cell => {
        let headingNodes = cell.node.querySelectorAll('h1, h2, h3, h4, h5, h6');
        each(headingNodes, heading => {
          if (heading.getElementsByClassName('numbering-entry').length > 0) {
            if (!showNumbering) {
              heading
                .getElementsByClassName('numbering-entry')[0]
                .setAttribute('hidden', 'true');
            } else {
              heading
                .getElementsByClassName('numbering-entry')[0]
                .removeAttribute('hidden');
            }
          }
        });
      });
    }
  }

  set numbering(value: boolean) {
    this._numbering = value;
    this._widget.update();
    this._widget.notebookMetadata = ['toc-autonumbering', this._numbering];
    this.changeNumberingStateForAllCells(this._numbering);
  }

  get numbering() {
    return this._numbering;
  }

  set showCode(value: boolean) {
    this._showCode = value;
    this._widget.notebookMetadata = ['toc-showcode', this._showCode];
    this._widget.update();
  }

  get showCode() {
    return this._showCode;
  }

  set showMarkdown(value: boolean) {
    this._showMarkdown = value;
    this._widget.notebookMetadata = ['toc-showmarkdowntxt', this._showMarkdown];
    this._widget.update();
  }

  get showMarkdown() {
    return this._showMarkdown;
  }

  set showTags(value: boolean) {
    this._showTags = value;
    this._widget.notebookMetadata = ['toc-showtags', this._showTags];
    this._widget.update();
  }

  get showTags() {
    return this._showTags;
  }

  set filtered(value: string[]) {
    this._filtered = value;
    this._widget.update();
  }

  get filtered() {
    return this._filtered;
  }

  updateWidget() {
    this._widget.update();
  }

  // initialize options, will NOT change notebook metadata
  initializeOptions(
    numbering: boolean,
    showCode: boolean,
    showMarkdown: boolean,
    showTags: boolean
  ) {
    this._numbering = numbering;
    this._showCode = showCode;
    this._showMarkdown = showMarkdown;
    this._showTags = showTags;
    this._widget.update();
  }

  sanitizer: ISanitizer;
  private _filtered: string[] = [];
  private _numbering: boolean;
  private _showCode = false;
  private _showMarkdown = false;
  private _showTags = false;
  private _notebook: INotebookTracker;
  private _widget: TableOfContents;
}

function notebookItemRenderer(
  options: NotebookGeneratorOptionsManager,
  item: INotebookHeading
) {
  const levelsSizes: { [level: number]: string } = {
    1: '18.74',
    2: '16.02',
    3: '13.69',
    4: '12',
    5: '11',
    6: '10'
  };
  let jsx;
  if (item.type === 'markdown' || item.type === 'header') {
    const paddingLeft = 24;
    const collapseOnClick = (cellRef?: Cell) => {
      let collapsed = cellRef!.model.metadata.get(
        'toc-hr-collapsed'
      ) as boolean;
      collapsed = collapsed != undefined ? collapsed : false;
      cellRef!.model.metadata.set('toc-hr-collapsed', !collapsed);
      options.updateWidget();
    };
    let fontSize = '9px';
    let numbering = item.numbering && options.numbering ? item.numbering : '';
    if (item.type === 'header') {
      fontSize = levelsSizes[item.level] + 'px';
    }
    if (item.html && (item.type === 'header' || options.showMarkdown)) {
      jsx = (
        <span
          dangerouslySetInnerHTML={{
            __html:
              numbering +
              options.sanitizer.sanitize(item.html, Private.sanitizerOptions)
          }}
          className={item.type + '-cell'}
          style={{ fontSize, paddingLeft }}
        />
      );
      if (item.type === 'header') {
        let collapsed = item.cellRef!.model.metadata.get(
          'toc-hr-collapsed'
        ) as boolean;
        collapsed = collapsed != undefined ? collapsed : false;
        let twistButton = (
          <div
            className="toc-collapse-button"
            onClick={event => {
              event.stopPropagation();
              collapseOnClick(item.cellRef);
            }}
          >
            <div className="toc-twist-placeholder">placeholder</div>
            <img
              className="toc-arrow-img"
              src={require('../static/downarrow.svg')}
            />
          </div>
        );
        if (collapsed) {
          twistButton = (
            <div
              className="toc-collapse-button"
              onClick={event => {
                event.stopPropagation();
                collapseOnClick(item.cellRef);
              }}
            >
              <div className="toc-twist-placeholder">placeholder</div>
              <img
                className="toc-arrow-img"
                src={require('../static/rightarrow.svg')}
              />
            </div>
          );
        }
        jsx = (
          <div className="toc-entry-holder">
            {item.hasChild && twistButton}
            {jsx}
          </div>
        );
      }
    } else if (item.type === 'header' || options.showMarkdown) {
      jsx = (
        <span className={item.type + '-cell'} style={{ fontSize, paddingLeft }}>
          {numbering + item.text}
        </span>
      );
      if (item.type === 'header') {
        let collapsed = item.cellRef!.model.metadata.get(
          'toc-hr-collapsed'
        ) as boolean;
        collapsed = collapsed != undefined ? collapsed : false;
        let twistButton = (
          <div
            className="toc-collapse-button"
            onClick={event => {
              event.stopPropagation();
              collapseOnClick(item.cellRef);
            }}
          >
            <div className="toc-twist-placeholder">placeholder</div>
            <img
              className="toc-arrow-img"
              src={require('../static/downarrow.svg')}
            />
          </div>
        );
        if (collapsed) {
          twistButton = (
            <div
              className="toc-collapse-button"
              onClick={event => {
                event.stopPropagation();
                collapseOnClick(item.cellRef);
              }}
            >
              <div className="toc-twist-placeholder">placeholder</div>
              <img
                className="toc-arrow-img"
                src={require('../static/rightarrow.svg')}
              />
            </div>
          );
        }
        jsx = (
          <div className="toc-entry-holder">
            {item.hasChild && twistButton}
            {jsx}
          </div>
        );
      }
    } else {
      jsx = null;
    }
  } else if (item.type === 'code' && options.showCode) {
    jsx = (
      <div className="toc-code-cell-div">
        <div className="toc-code-cell-prompt">{item.prompt}</div>
        <span className={'toc-code-span'}>
          <ExperimentalCodeComponent heading={item} />
        </span>
      </div>
    );
    // } else if (item.type === 'raw' && options.showRaw) {
    //   jsx = (
    //     <div className="toc-code-cell-div">
    //       <span className={'toc-code-span'}>
    //         <CodeComponent code={item.text!} theme="none" />
    //       </span>
    //     </div>
    //   );
  } else {
    jsx = null;
  }
  return jsx;
}

interface NotebookGeneratorToolbarProps {}

interface NotebookGeneratorToolbarState {
  showCode: boolean;
  showMarkdown: boolean;
  showTags: boolean;
  numbering: boolean;
}

export function notebookGeneratorToolbar(
  options: NotebookGeneratorOptionsManager,
  tracker: INotebookTracker
) {
  return class extends React.Component<
    NotebookGeneratorToolbarProps,
    NotebookGeneratorToolbarState
  > {
    constructor(props: NotebookGeneratorToolbarProps) {
      super(props);
      this.state = {
        showCode: true,
        showMarkdown: false,
        showTags: false,
        numbering: true
      };
      if (tracker.currentWidget) {
        tracker.currentWidget.context.ready.then(() => {
          if (tracker.currentWidget) {
            tracker.currentWidget.content.activeCellChanged.connect(() => {
              options.updateWidget();
            });
            let _numbering = tracker.currentWidget.model.metadata.get(
              'toc-autonumbering'
            ) as boolean;
            let numbering =
              _numbering != undefined ? _numbering : options.numbering;
            let _showCode = tracker.currentWidget.model.metadata.get(
              'toc-showcode'
            ) as boolean;
            let showCode =
              _showCode != undefined ? _showCode : options.showCode;
            let _showMarkdown = tracker.currentWidget.model.metadata.get(
              'toc-showmarkdowntxt'
            ) as boolean;
            let showMarkdown =
              _showMarkdown != undefined ? _showMarkdown : options.showMarkdown;
            let _showTags = tracker.currentWidget.model.metadata.get(
              'toc-showtags'
            ) as boolean;
            let showTags =
              _showTags != undefined ? _showTags : options.showTags;
            this.allTags = [];
            options.initializeOptions(
              numbering,
              showCode,
              showMarkdown,
              showTags
            );
            this.setState({
              showCode: options.showCode,
              showMarkdown: options.showMarkdown,
              showTags: options.showTags
            });
          }
        });
      }
    }
    public allTags: string[];
    toggleCode = (component: React.Component) => {
      options.showCode = !options.showCode;
      this.setState({ showCode: options.showCode });
    };

    toggleMarkdown = (component: React.Component) => {
      options.showMarkdown = !options.showMarkdown;
      this.setState({ showMarkdown: options.showMarkdown });
    };

    toggleAutoNumbering = () => {
      options.numbering = !options.numbering;
      this.setState({ numbering: options.numbering });
    };

    toggleTagDropdown = () => {
      options.showTags = !options.showTags;
      this.setState({ showTags: options.showTags });
    };

    addTagIntoAllTagsList(name: string) {
      if (name === '') {
        return;
      } else if (this.allTags == null) {
        this.allTags = [name];
      } else {
        if (this.allTags.indexOf(name) < 0) {
          this.allTags.push(name);
        }
      }
    }

    getTags = () => {
      let notebook = tracker.currentWidget;
      if (notebook) {
        let cells = notebook.model.cells;
        this.allTags = [];
        for (var i = 0; i < cells.length; i++) {
          if (cells.get(i)) {
            let cellMetadata = cells.get(i)!.metadata;
            let cellTagsData = cellMetadata.get('tags') as string[];
            if (cellTagsData) {
              for (var j = 0; j < cellTagsData.length; j++) {
                let name = cellTagsData[j];
                this.addTagIntoAllTagsList(name);
              }
            }
          }
        }
      }
    };

    renderedDropdownMenu: any = createDropdownMenu();

    render() {
      let codeIcon = this.state.showCode ? (
        <div
          className="toc-toolbar-code-button toc-toolbar-button"
          onClick={event => this.toggleCode.bind(this)()}
        >
          <img
            alt="Toggle Code Cells"
            title="Toggle Code Cells"
            src={require('../static/code_selected.svg')}
            className="toc-toolbar-code-icon toc-toolbar-icon"
          />
        </div>
      ) : (
        <div
          className="toc-toolbar-code-button toc-toolbar-button"
          onClick={event => this.toggleCode.bind(this)()}
        >
          <img
            alt="Toggle Code Cells"
            title="Toggle Code Cells"
            src={require('../static/code_unselected.svg')}
            className="toc-toolbar-code-icon toc-toolbar-icon"
          />
        </div>
      );

      let markdownIcon = this.state.showMarkdown ? (
        <div
          className="toc-toolbar-markdown-button toc-toolbar-button"
          onClick={event => this.toggleMarkdown.bind(this)()}
        >
          <img
            alt="Toggle Code Cells"
            title="Toggle Code Cells"
            src={require('../static/markdown_selected.svg')}
            className="toc-toolbar-markdown-icon toc-toolbar-icon"
          />
        </div>
      ) : (
        <div
          className="toc-toolbar-markdown-button toc-toolbar-button"
          onClick={event => this.toggleMarkdown.bind(this)()}
        >
          <img
            alt="Toggle Code Cells"
            title="Toggle Code Cells"
            src={require('../static/markdown_unselected.svg')}
            className="toc-toolbar-markdown-icon toc-toolbar-icon"
          />
        </div>
      );

      let numberingIcon = this.state.numbering ? (
        <div
          className="toc-toolbar-auto-numbering-button toc-toolbar-button"
          onClick={event => this.toggleAutoNumbering()}
        >
          <img
            alt="Toggle Auto-Numbering"
            title="Toggle Auto-Numbering"
            src={require('../static/autonumbering_selected.svg')}
            className="toc-toolbar-auto-numbering-icon toc-toolbar-icon"
          />
        </div>
      ) : (
        <div
          className="toc-toolbar-auto-numbering-button toc-toolbar-button"
          onClick={event => this.toggleAutoNumbering()}
        >
          <img
            alt="Toggle Auto-Numbering"
            title="Toggle Auto-Numbering"
            src={require('../static/autonumbering_unselected.svg')}
            className="toc-toolbar-auto-numbering-icon toc-toolbar-icon"
          />
        </div>
      );

      let tagDropdown = <div />;
      let tagIcon = (
        <img
          alt="Show Tag Dropdown"
          title="Show Tag Dropdown"
          src={require('../static/tag_unselected.svg')}
        />
      );
      if (this.state.showTags) {
        this.getTags();
        tagDropdown = (
          <div className={'tag-dropdown'}>
            {' '}
            <TagsToolComponent
              allTagsList={this.allTags}
<<<<<<< HEAD
              tracker={tracker}
=======
              generatorOptionsRef={options}
>>>>>>> af68b4c1
            />{' '}
          </div>
        );
        tagIcon = (
          <img
            alt="Hide Tag Dropdown"
            title="Hide Tag Dropdown"
            src={require('../static/tag_selected.svg')}
          />
        );
      }

      return (
        <div className={'toolbar-shadow'}>
          <div className={'toc-toolbar'}>
            {codeIcon}
            {markdownIcon}
            {numberingIcon}
          </div>
          <div
            className={'tag-dropdown-button'}
            onClick={event => this.toggleTagDropdown()}
          >
            {tagIcon}
          </div>
          <hr className={'toolbar-hr'} />
          {tagDropdown}
        </div>
      );
    }
  };
}

/**
 * Create a TOC generator for notebooks.
 *
 * @param tracker: A notebook tracker.
 *
 * @returns A TOC generator that can parse notebooks.
 */
export function createNotebookGenerator(
  tracker: INotebookTracker,
  sanitizer: ISanitizer,
  widget: TableOfContents
): TableOfContentsRegistry.IGenerator<NotebookPanel> {
  const options = new NotebookGeneratorOptionsManager(widget, tracker, {
    needNumbering: true,
    sanitizer: sanitizer
  });
  return {
    tracker,
    usesLatex: true,
    options: options,
    toolbarGenerator: () => {
      return notebookGeneratorToolbar(options, tracker);
    },
    itemRenderer: (item: INotebookHeading) => {
      return notebookItemRenderer(options, item);
    },
    generate: panel => {
      let headings: INotebookHeading[] = [];
      let numberingDict: { [level: number]: number } = {};
      let currentCollapseLevel = -1;
      let prevHeading: INotebookHeading | null = null;
      each(panel.content.widgets, cell => {
        let collapsed = cell!.model.metadata.get('toc-hr-collapsed') as boolean;
        collapsed = collapsed != undefined ? collapsed : false;
        let model = cell.model;
        // Only parse markdown cells or code cell outputs
        if (model.type === 'code') {
          let executionCountNumber = (cell as CodeCell).model
            .executionCount as number;
          let executionCount =
            executionCountNumber != null
              ? '[' + executionCountNumber + ']: '
              : '[ ]: ';
          // Iterate over the outputs, and parse them if they
          // are rendered markdown or HTML.
          let showCode = true;
          if (widget) {
            showCode = options.showCode;
          }
          if (showCode) {
            let text = (model as CodeCellModel).value.text;
            const onClickFactory = (line: number) => {
              return () => {
                cell.node.scrollIntoView();
                if (tracker && tracker.currentWidget) {
                  let cells = tracker.currentWidget.model.cells;
                  for (let i = 0; i < cells.length; i++) {
                    let currCell = tracker.currentWidget.content.widgets[
                      i
                    ] as Cell;
                    if (cell === currCell) {
                      tracker.currentWidget.content.activeCellIndex = i;
                    }
                  }
                }
              };
            };
            let lastLevel = Private.getLastLevel(headings);
            let renderedHeadings = Private.getCodeCells(
              text,
              onClickFactory,
              numberingDict,
              executionCount,
              lastLevel,
              cell
            );
            if (
              currentCollapseLevel < 0 &&
              !Private.headingIsFilteredOut(
                renderedHeadings[0],
                options.filtered
              )
            ) {
              headings = headings.concat(renderedHeadings);
            }
            if (
              !Private.headingIsFilteredOut(
                renderedHeadings[0],
                options.filtered
              )
            ) {
              prevHeading = renderedHeadings[0];
            }
          }
          for (let i = 0; i < (model as CodeCellModel).outputs.length; i++) {
            // Filter out the outputs that are not rendered HTML
            // (that is, markdown, vdom, or text/html)
            const outputModel = (model as CodeCellModel).outputs.get(i);
            const dataTypes = Object.keys(outputModel.data);
            const htmlData = dataTypes.filter(
              t => Private.isMarkdown(t) || Private.isDOM(t)
            );
            if (!htmlData.length) {
              continue;
            }
            // If the output has rendered HTML, parse it for headers.
            const outputWidget = (cell as CodeCell).outputArea.widgets[i];
            const onClickFactory = (el: Element) => {
              return () => {
                el.scrollIntoView();
                if (tracker && tracker.currentWidget) {
                  let cells = tracker.currentWidget.model.cells;
                  for (let i = 0; i < cells.length; i++) {
                    let currCell = tracker.currentWidget.content.widgets[
                      i
                    ] as Cell;
                    if (cell === currCell) {
                      tracker.currentWidget.content.activeCellIndex = i;
                    }
                  }
                }
              };
            };
            let lastLevel = Private.getLastLevel(headings);
            let numbering = options.numbering;
            let renderedHeadings = Private.getRenderedHTMLHeadings(
              outputWidget.node,
              onClickFactory,
              sanitizer,
              numberingDict,
              lastLevel,
              numbering,
              cell
            );
            let renderedHeading = renderedHeadings[0];
            if (renderedHeading.type === 'markdown') {
              if (
                currentCollapseLevel < 0 &&
                !Private.headingIsFilteredOut(
                  renderedHeadings[0],
                  options.filtered
                )
              ) {
                headings = headings.concat(renderedHeadings);
              }
            } else if (renderedHeading.type === 'header') {
              if (
                prevHeading &&
                prevHeading.type === 'header' &&
                prevHeading.level >= renderedHeading.level
              ) {
                prevHeading.hasChild = false;
              }
              if (
                (currentCollapseLevel >= renderedHeading.level ||
                  currentCollapseLevel < 0) &&
                !Private.headingIsFilteredOut(
                  renderedHeadings[0],
                  options.filtered
                )
              ) {
                headings = headings.concat(renderedHeadings);
                if (collapsed) {
                  currentCollapseLevel = renderedHeading.level;
                } else {
                  currentCollapseLevel = -1;
                }
              } else {
                if (
                  Private.headingIsFilteredOut(
                    renderedHeadings[0],
                    options.filtered
                  )
                ) {
                  currentCollapseLevel = -1;
                }
              }
            }
            if (
              !Private.headingIsFilteredOut(
                renderedHeadings[0],
                options.filtered
              )
            ) {
              prevHeading = renderedHeading;
            }
          }
        } else if (model.type === 'markdown') {
          // If the cell is rendered, generate the ToC items from
          // the HTML. If it is not rendered, generate them from
          // the text of the cell.
          if (
            (cell as MarkdownCell).rendered &&
            !(cell as MarkdownCell).inputHidden
          ) {
            const onClickFactory = (el: Element) => {
              return () => {
                if (!(cell as MarkdownCell).rendered) {
                  cell.node.scrollIntoView();
                } else {
                  el.scrollIntoView();
                  if (tracker && tracker.currentWidget) {
                    let cells = tracker.currentWidget.model.cells;
                    for (let i = 0; i < cells.length; i++) {
                      let currCell = tracker.currentWidget.content.widgets[
                        i
                      ] as Cell;
                      if (cell === currCell) {
                        tracker.currentWidget.content.activeCellIndex = i;
                      }
                    }
                  }
                }
              };
            };
            let numbering = options.numbering;
            let lastLevel = Private.getLastLevel(headings);
            let renderedHeadings = Private.getRenderedHTMLHeadings(
              cell.node,
              onClickFactory,
              sanitizer,
              numberingDict,
              lastLevel,
              numbering,
              cell
            );
            let renderedHeading = renderedHeadings[0];
            if (renderedHeading.type === 'markdown') {
              if (
                currentCollapseLevel < 0 &&
                !Private.headingIsFilteredOut(
                  renderedHeadings[0],
                  options.filtered
                )
              ) {
                headings = headings.concat(renderedHeadings);
              }
            } else if (renderedHeading.type === 'header') {
              if (
                prevHeading &&
                prevHeading.type === 'header' &&
                prevHeading.level >= renderedHeading.level
              ) {
                prevHeading.hasChild = false;
              }
              if (
                (currentCollapseLevel >= renderedHeading.level ||
                  currentCollapseLevel < 0) &&
                !Private.headingIsFilteredOut(
                  renderedHeadings[0],
                  options.filtered
                )
              ) {
                headings = headings.concat(renderedHeadings);
                if (collapsed) {
                  currentCollapseLevel = renderedHeading.level;
                } else {
                  currentCollapseLevel = -1;
                }
              } else {
                if (
                  Private.headingIsFilteredOut(
                    renderedHeadings[0],
                    options.filtered
                  )
                ) {
                  currentCollapseLevel = -1;
                }
              }
            }
            if (
              !Private.headingIsFilteredOut(
                renderedHeadings[0],
                options.filtered
              )
            ) {
              prevHeading = renderedHeading;
            }
          } else {
            const onClickFactory = (line: number) => {
              return () => {
                cell.node.scrollIntoView();
                if (!(cell as MarkdownCell).rendered) {
                  cell.editor.setCursorPosition({ line, column: 0 });
                }
                if (tracker && tracker.currentWidget) {
                  let cells = tracker.currentWidget.model.cells;
                  for (let i = 0; i < cells.length; i++) {
                    let currCell = tracker.currentWidget.content.widgets[
                      i
                    ] as Cell;
                    if (cell === currCell) {
                      tracker.currentWidget.content.activeCellIndex = i;
                    }
                  }
                }
              };
            };
            let lastLevel = Private.getLastLevel(headings);
            let renderedHeadings = Private.getMarkdownHeadings(
              model.value.text,
              onClickFactory,
              numberingDict,
              lastLevel,
              cell
            );
            let renderedHeading = renderedHeadings[0];
            if (renderedHeading.type === 'markdown') {
              if (
                currentCollapseLevel < 0 &&
                !Private.headingIsFilteredOut(
                  renderedHeadings[0],
                  options.filtered
                )
              ) {
                headings = headings.concat(renderedHeadings);
              }
            } else if (renderedHeading.type === 'header') {
              if (
                prevHeading &&
                prevHeading.type === 'header' &&
                prevHeading.level >= renderedHeading.level
              ) {
                prevHeading.hasChild = false;
              }
              if (
                (currentCollapseLevel >= renderedHeading.level ||
                  currentCollapseLevel < 0) &&
                !Private.headingIsFilteredOut(
                  renderedHeadings[0],
                  options.filtered
                )
              ) {
                headings = headings.concat(renderedHeadings);
                if (collapsed) {
                  currentCollapseLevel = renderedHeading.level;
                } else {
                  currentCollapseLevel = -1;
                }
              } else {
                if (
                  Private.headingIsFilteredOut(
                    renderedHeadings[0],
                    options.filtered
                  )
                ) {
                  currentCollapseLevel = -1;
                }
              }
            }
          }
        }
      });
      return headings;
    }
  };
}

/**
 * Create a TOC generator for markdown files.
 *
 * @param tracker: A file editor tracker.
 *
 * @returns A TOC generator that can parse markdown files.
 */
export function createMarkdownGenerator(
  tracker: IEditorTracker
): TableOfContentsRegistry.IGenerator<IDocumentWidget<FileEditor>> {
  return {
    tracker,
    usesLatex: true,
    isEnabled: editor => {
      // Only enable this if the editor mimetype matches
      // one of a few markdown variants.
      return Private.isMarkdown(editor.content.model.mimeType);
    },
    generate: editor => {
      let model = editor.content.model;
      let onClickFactory = (line: number) => {
        return () => {
          editor.content.editor.setCursorPosition({ line, column: 0 });
        };
      };
      return Private.getMarkdownDocHeadings(
        model.value.text,
        onClickFactory,
        null
      );
    }
  };
}

/**
 * Create a TOC generator for rendered markdown files.
 *
 * @param tracker: A file editor tracker.
 *
 * @returns A TOC generator that can parse markdown files.
 */
export function createRenderedMarkdownGenerator(
  tracker: IInstanceTracker<MimeDocument>,
  sanitizer: ISanitizer
): TableOfContentsRegistry.IGenerator<MimeDocument> {
  return {
    tracker,
    usesLatex: true,
    isEnabled: widget => {
      // Only enable this if the editor mimetype matches
      // one of a few markdown variants.
      return Private.isMarkdown(widget.content.mimeType);
    },
    generate: widget => {
      const onClickFactory = (el: Element) => {
        return () => {
          el.scrollIntoView();
        };
      };
      return Private.getRenderedHTMLHeadings(
        widget.content.node,
        onClickFactory,
        sanitizer,
        null,
        0
      );
    }
  };
}

/**
 * Create a TOC generator for LaTeX files.
 *
 * @param tracker: A file editor tracker.
 *
 * @returns A TOC generator that can parse LaTeX files.
 */
export function createLatexGenerator(
  tracker: IEditorTracker
): TableOfContentsRegistry.IGenerator<IDocumentWidget<FileEditor>> {
  return {
    tracker,
    usesLatex: true,
    isEnabled: editor => {
      // Only enable this if the editor mimetype matches
      // one of a few LaTeX variants.
      let mime = editor.content.model.mimeType;
      return mime === 'text/x-latex' || mime === 'text/x-stex';
    },
    generate: editor => {
      let headings: IHeading[] = [];
      let model = editor.content.model;

      // Split the text into lines, with the line number for each.
      // We will use the line number to scroll the editor upon
      // TOC item click.
      const lines = model.value.text.split('\n').map((value, idx) => {
        return { value, idx };
      });

      // Iterate over the lines to get the header level and
      // the text for the line.
      lines.forEach(line => {
        const match = line.value.match(
          /^\s*\\(section|subsection|subsubsection){(.+)}/
        );
        if (match) {
          const level = Private.latexLevels[match[1]];
          const text = match[2];
          const onClick = () => {
            editor.content.editor.setCursorPosition({
              line: line.idx,
              column: 0
            });
          };
          // TODO: HEADER!!!
          // headings.push({ text, level, onClick, type: 'heading' });
          headings.push({ text, level, onClick });
        }
      });
      return headings;
    }
  };
}

/**
 * A private namespace for miscellaneous things.
 */
namespace Private {
  export function headingIsFilteredOut(
    heading: INotebookHeading,
    tags: string[]
  ) {
    if (tags.length === 0) {
      return false;
    }
    if (heading && heading.cellRef) {
      let cellMetadata = heading.cellRef.model.metadata;
      let cellTagsData = cellMetadata.get('tags') as string[];
      if (cellTagsData) {
        for (var j = 0; j < cellTagsData.length; j++) {
          let name = cellTagsData[j];
          for (var k = 0; k < tags.length; k++) {
            if (tags[k] === name) {
              return false;
            }
          }
        }
        return true;
      }
      return true;
    }
    return true;
  }

  export function getLastLevel(headings: INotebookHeading[]) {
    if (headings.length > 0) {
      let location = headings.length - 1;
      while (location >= 0) {
        if (headings[location].type === 'header') {
          return headings[location].level;
        }
        location = location - 1;
      }
    }
    return 0;
  }

  export function incrementNumberingDict(dict: any, level: number) {
    if (dict[level + 1] != undefined) {
      dict[level + 1] = undefined;
    }
    if (dict[level] === undefined) {
      dict[level] = 1;
    } else {
      dict[level]++;
    }
  }

  export function generateNumbering(numberingDict: any, level: number) {
    let numbering = undefined;
    if (numberingDict != null) {
      Private.incrementNumberingDict(numberingDict, level);
      numbering = '';
      for (var j = 1; j <= level; j++) {
        numbering +=
          (numberingDict[j] == undefined ? '0' : numberingDict[j]) + '.';
        if (j == level) {
          numbering += ' ';
        }
      }
    }
    return numbering;
  }

  export function getMarkdownDocHeadings(
    text: string,
    onClickFactory: (line: number) => (() => void),
    numberingDict: any
  ): INotebookHeading[] {
    // Split the text into lines.
    const lines = text.split('\n');
    let headings: INotebookHeading[] = [];

    // Iterate over the lines to get the header level and
    // the text for the line.
    lines.forEach((line, idx) => {
      // Make an onClick handler for this line.
      const onClick = onClickFactory(idx);

      // First test for '#'-style headers.
      let match = line.match(/^([#]{1,6}) (.*)/);
      if (match) {
        const level = match[1].length;
        // Take special care to parse markdown links into raw text.
        const text = match[2].replace(/\[(.+)\]\(.+\)/g, '$1');
        let numbering = Private.generateNumbering(numberingDict, level);
        // TODO: HEADER!!!
        headings.push({ text, numbering, level, onClick, type: 'header' });
        return;
      }

      // Next test for '==='-style headers.
      match = line.match(/^([=]{2,}|[-]{2,})/);
      if (match && idx > 0) {
        const level = match[1][0] === '=' ? 1 : 2;
        // Take special care to parse markdown links into raw text.
        const text = lines[idx - 1].replace(/\[(.+)\]\(.+\)/g, '$1');
        let numbering = Private.generateNumbering(numberingDict, level);
        // TODO: HEADER!!!
        headings.push({ text, numbering, level, onClick, type: 'header' });
        return;
      }

      // Finally test for HTML headers. This will not catch multiline
      // headers, nor will it catch multiple headers on the same line.
      // It should do a decent job of catching many, though.
      match = line.match(/<h([1-6])>(.*)<\/h\1>/i);
      if (match) {
        const level = parseInt(match[1], 10);
        const text = match[2];
        let numbering = Private.generateNumbering(numberingDict, level);
        // TODO: HEADER!!!
        headings.push({ text, numbering, level, onClick, type: 'header' });
        return;
      }
    });
    return headings;
  }

  /**
   * Given a string of markdown, get the markdown headings
   * in that string.
   */
  export function getMarkdownHeadings(
    text: string,
    onClickFactory: (line: number) => (() => void),
    numberingDict: any,
    lastLevel: number,
    cellRef: Cell
  ): INotebookHeading[] {
    // Split the text into lines.
    const lines = text.split('\n');
    let headings: INotebookHeading[] = [];
    // Iterate over the lines to get the header level and
    // the text for the line.
    let line = lines[0];
    let idx = 0;
    // Make an onClick handler for this line.
    const onClick = onClickFactory(idx);

    // First test for '#'-style headers.
    let match = line.match(/^([#]{1,6}) (.*)/);
    let match2 = line.match(/^([=]{2,}|[-]{2,})/);
    let match3 = line.match(/<h([1-6])>(.*)<\/h\1>/i);
    if (match) {
      const level = match[1].length;
      // Take special care to parse markdown links into raw text.
      const text = match[2].replace(/\[(.+)\]\(.+\)/g, '$1');
      let numbering = Private.generateNumbering(numberingDict, level);
      // TODO: HEADER!!!
      headings.push({
        text,
        level,
        numbering,
        onClick,
        type: 'header',
        cellRef: cellRef,
        hasChild: true
      });
    }

    // Next test for '==='-style headers.
    else if (match2 && idx > 0) {
      const level = match2[1][0] === '=' ? 1 : 2;
      // Take special care to parse markdown links into raw text.
      const text = lines[idx - 1].replace(/\[(.+)\]\(.+\)/g, '$1');
      let numbering = Private.generateNumbering(numberingDict, level);
      // TODO: HEADER!!!
      headings.push({
        text,
        level,
        numbering,
        onClick,
        type: 'header',
        cellRef: cellRef,
        hasChild: true
      });
    }

    // Finally test for HTML headers. This will not catch multiline
    // headers, nor will it catch multiple headers on the same line.
    // It should do a decent job of catching many, though.
    else if (match3) {
      const level = parseInt(match3[1], 10);
      const text = match3[2];
      let numbering = Private.generateNumbering(numberingDict, level);
      // TODO: HEADER!!!
      headings.push({
        text,
        level,
        numbering,
        onClick,
        type: 'header',
        cellRef: cellRef,
        hasChild: true
      });
    } else {
      headings.push({
        text: line,
        level: lastLevel + 1,
        onClick,
        type: 'markdown',
        cellRef: cellRef,
        hasChild: false
      });
    }
    return headings;
  }

  export function getCodeCells(
    text: string,
    onClickFactory: (line: number) => (() => void),
    numberingDict: any,
    executionCount: string,
    lastLevel: number,
    cellRef: Cell
  ): INotebookHeading[] {
    let headings: INotebookHeading[] = [];
    if (text) {
      const lines = text.split('\n');
      let headingText = '';
      let numLines = Math.min(lines.length, 10);
      for (let i = 0; i < numLines - 1; i++) {
        headingText = headingText + lines[i] + '\n';
      }
      headingText = headingText + lines[numLines - 1];
      const onClick = onClickFactory(0);
      const level = lastLevel + 1;
      headings.push({
        text: headingText,
        level,
        onClick,
        type: 'code',
        prompt: executionCount,
        cellRef: cellRef,
        hasChild: false
      });
    }
    return headings;
  }

  export function getRawCells(
    text: string,
    onClickFactory: (line: number) => (() => void),
    numberingDict: any,
    lastLevel: number,
    cellRef: Cell
  ): INotebookHeading[] {
    let headings: INotebookHeading[] = [];
    if (text) {
      const lines = text.split('\n');
      let headingText = '';
      let numLines = Math.min(lines.length, 10);
      for (let i = 0; i < numLines - 1; i++) {
        headingText = headingText + lines[i] + '\n';
      }
      headingText = headingText + lines[numLines - 1];
      const onClick = onClickFactory(0);
      const level = lastLevel + 1;
      headings.push({
        text: headingText,
        level,
        onClick,
        type: 'raw',
        cellRef: cellRef,
        hasChild: false
      });
    }
    return headings;
  }
  /**
   * Given an HTML element, generate ToC headings
   * by finding all the headers and making IHeading objects for them.
   */
  export function getRenderedHTMLHeadings(
    node: HTMLElement,
    onClickFactory: (el: Element) => (() => void),
    sanitizer: ISanitizer,
    numberingDict: any,
    lastLevel: number,
    needNumbering = false,
    cellRef?: Cell
  ): INotebookHeading[] {
    let headings: INotebookHeading[] = [];
    let headingNodes = node.querySelectorAll('h1, h2, h3, h4, h5, h6, p');
    if (headingNodes.length > 0) {
      let markdownCell = headingNodes[0];
      if (markdownCell.nodeName.toLowerCase() === 'p') {
        if (markdownCell.innerHTML) {
          headings.push({
            level: lastLevel + 1,
            html: markdownCell.innerHTML,
            text: markdownCell.textContent,
            onClick: onClickFactory(markdownCell),
            type: 'markdown',
            cellRef: cellRef,
            hasChild: true
          });
        }
      } else {
        const heading = headingNodes[0];
        const level = parseInt(heading.tagName[1]);
        const text = heading.textContent;
        let shallHide = !needNumbering;
        if (heading.getElementsByClassName('numbering-entry').length > 0) {
          heading.removeChild(
            heading.getElementsByClassName('numbering-entry')[0]
          );
        }
        let html = sanitizer.sanitize(heading.innerHTML, sanitizerOptions);
        html = html.replace('¶', ''); // Remove the anchor symbol.
        const onClick = onClickFactory(heading);
        let numbering = Private.generateNumbering(numberingDict, level);
        let numberingElement =
          '<span class="numbering-entry" ' +
          (shallHide ? ' hidden="true"' : '') +
          '>' +
          numbering +
          '</span>';
        heading.innerHTML = numberingElement + html;
        // TODO: HEADER!!! (type: header)
        headings.push({
          level,
          text,
          numbering,
          html,
          onClick,
          type: 'header',
          cellRef: cellRef,
          hasChild: true
        });
      }
    }
    return headings;
  }

  /**
   * Return whether the mime type is some flavor of markdown.
   */
  export function isMarkdown(mime: string): boolean {
    return (
      mime === 'text/x-ipythongfm' ||
      mime === 'text/x-markdown' ||
      mime === 'text/x-gfm' ||
      mime === 'text/markdown'
    );
  }

  /**
   * Return whether the mime type is DOM-ish (html or vdom).
   */
  export function isDOM(mime: string): boolean {
    return mime === VDOM_MIME_TYPE || mime === HTML_MIME_TYPE;
  }

  /**
   * A mapping from LaTeX section headers to HTML header
   * levels. `part` and `chapter` are less common in my experience,
   * so assign them to header level 1.
   */
  export const latexLevels: { [label: string]: number } = {
    part: 1, // Only available for report and book classes
    chapter: 1, // Only available for report and book classes
    section: 1,
    subsection: 2,
    subsubsection: 3,
    paragraph: 4,
    subparagraph: 5
  };

  /**
   * Allowed HTML tags for the ToC entries. We use this to
   * sanitize HTML headings, if they are given. We specifically
   * disallow anchor tags, since we are adding our own.
   */
  export const sanitizerOptions = {
    allowedTags: [
      'p',
      'blockquote',
      'b',
      'i',
      'strong',
      'em',
      'strike',
      'code',
      'br',
      'div',
      'span',
      'pre',
      'del'
    ],
    allowedAttributes: {
      // Allow "class" attribute for <code> tags.
      code: ['class'],
      // Allow "class" attribute for <span> tags.
      span: ['class'],
      // Allow "class" attribute for <div> tags.
      div: ['class'],
      // Allow "class" attribute for <p> tags.
      p: ['class'],
      // Allow "class" attribute for <pre> tags.
      pre: ['class']
    }
  };
}<|MERGE_RESOLUTION|>--- conflicted
+++ resolved
@@ -527,11 +527,8 @@
             {' '}
             <TagsToolComponent
               allTagsList={this.allTags}
-<<<<<<< HEAD
               tracker={tracker}
-=======
               generatorOptionsRef={options}
->>>>>>> af68b4c1
             />{' '}
           </div>
         );
