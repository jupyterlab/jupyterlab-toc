/*-----------------------------------------------------------------------------
| Copyright (c) Jupyter Development Team.
| Distributed under the terms of the Modified BSD License.
|----------------------------------------------------------------------------*/

/*-----------------------------------------------------------------------------
| Table of Contents
|----------------------------------------------------------------------------*/

.jp-TableOfContents-content {
  flex: 1 1 auto;
  margin: 0;
  padding: 0;
  list-style-type: none;
  overflow: auto;
  background-color: var(--jp-layout-color1);
}

.jp-TableOfContents-content li {
  display: flex;
  flex-direction: row;
  padding: 4px 12px;
  -webkit-user-select: none;
  -moz-user-select: none;
  -ms-user-select: none;
  user-select: none;
  cursor: pointer;
}

.jp-TableOfContents-content li:hover {
  background: var(--jp-layout-color2);
}

.jp-TableOfContents {
  display: flex;
  flex-direction: column;
  background: var(--jp-layout-color1);
  color: var(--jp-ui-font-color1);
  /* font-size: var(--jp-ui-font-size0); */
  height: 100%;
}

.jp-TableOfContents header {
  border-bottom: var(--jp-border-width) solid var(--jp-border-color2);
  flex: 0 0 auto;
  font-size: var(--jp-ui-font-size0);
  font-weight: 600;
  letter-spacing: 1px;
  margin: 0px;
  padding: 12px 0 4px 12px;
  text-transform: uppercase;
}

.jp-TableOfContents-codeContainer {
  overflow: hidden;
}

.jp-TableOfContents-code {
  font-size: 9px;
  max-height: 70px;
}

.cm-toc .CodeMirror {
  font-size: 9px;
  z-index: 0;
  border: var(--jp-border-width) solid var(--jp-cell-editor-border-color);
  border-radius: 0px;
  background: var(--jp-cell-editor-background);
  max-width: 100%;
  max-height: 81px;
}

.toc-code-span {
  width: 100%;
  max-width: 100%;
  overflow: hidden;
}

.cm-toc .CodeMirror-scroll {
  overflow-x: hidden;
  overflow-y: hidden;
}

.markdown-cell {
  overflow-x: hidden;
  overflow-y: hidden;
  max-height: 22px;
}

.CodeMirror-scroll::-webkit-scrollbar-track {
  background-color: transparent;
}

.dropdown-menu-list {
  z-index: 3;
  position: fixed;
  list-style-type: none;
  margin: 0px;
  padding: 0px;
  background-color: white;
  border: 1px solid var(--jp-layout-color2);
  box-shadow: 0px 3px 4px rgba(0, 0, 0, 0.25);
}

.numberingIcon {
  float: right;
  margin: 8px;
}

.menu-check-div {
  display: inline-block;
  width: 10px;
  height: 10px;
  padding-left: 5px;
  padding-top: 5px;
}

.check-image {
  width: 10px;
  height: 10px;
  padding: 0px;
  margin: 0px;
}

.dropdown-menu-li {
  margin: 0px;
  padding-top: 3px;
  padding-bottom: 6px;
  padding-right: 20px;
  padding-left: 3px;
}

.dropdown-menu-li:hover {
  background-color: var(--jp-layout-color2);
}

.dropdown-arrow {
  padding-top: 3px;
  padding-left: 5px;
  height: 11px;
  width: 11px;
}

.dropdown-menu-button {
  padding-left: 10px;
  padding-top: 8px;
}
.celltypes-dropdown.dropdown-menu {
  /* width: fit-content;
  padding-left: 12px;
  padding-top: 12px; */
  padding: 0px;
  margin: 0px;
  display: inline-block;
  font-size: 12px;
}

.auto-numbering-button {
  width: fit-content;
  float: right;
}
<<<<<<< HEAD

.toc-code-cell-prompt {
  flex: 0 0 27px;
  color: var(--jp-cell-prompt-not-active-font-color);
  opacity: var(--jp-cell-prompt-not-active-opacity);
  font-family: var(--jp-cell-prompt-font-family);
  padding: var(--jp-code-padding);
  letter-spacing: var(--jp-cell-prompt-letter-spacing);
  line-height: var(--jp-code-line-height);
  font-size: 9px;
  border: var(--jp-border-width) solid transparent;
  text-align: right;
  white-space: nowrap;
  overflow: hidden;
  text-overflow: ellipsis;
  -webkit-user-select: none;
  -moz-user-select: none;
  -ms-user-select: none;
  user-select: none;
}

.toc-toolbar {
  user-select: none;
}
=======
/* 
.dropdown-menu-inner-clickable {
  padding: 0px;
  margin-top: -8px;
  margin-bottom: 3px;
  margin-right: 20px;
} */
>>>>>>> ca3a553b
<|MERGE_RESOLUTION|>--- conflicted
+++ resolved
@@ -159,7 +159,6 @@
   width: fit-content;
   float: right;
 }
-<<<<<<< HEAD
 
 .toc-code-cell-prompt {
   flex: 0 0 27px;
@@ -184,12 +183,11 @@
 .toc-toolbar {
   user-select: none;
 }
-=======
+
 /* 
 .dropdown-menu-inner-clickable {
   padding: 0px;
   margin-top: -8px;
   margin-bottom: 3px;
   margin-right: 20px;
-} */
->>>>>>> ca3a553b
+} */