# jupyterlab-toc

[![Binder][badge-binder]][binder]

A Table of Contents extension for JupyterLab. This auto-generates a table of contents in the left area when you have a notebook or markdown document open. The entries are clickable, and scroll the document to the heading in question.

Here is an animation showing the extension's use, with a notebook from the [Python Data Science Handbook][python-data-science-handbook]:

![Table of Contents](toc.gif 'Table of Contents')

## Prerequisites

<<<<<<< HEAD
- JupyterLab >=1.0
- NodeJS 5+
=======
- JupyterLab >=2.0
>>>>>>> 3062b24a

## Installation

```bash
jupyter labextension install @jupyterlab/toc
```

## Development

For a development install, do the following in the repository directory:

```bash
jlpm install
jlpm run build
jupyter labextension install .
```

You can then run JupyterLab in watch mode to automatically pick up changes to `@jupyterlab/toc`. Open a terminal in the `@jupyterlab/toc` repository directory and enter

```bash
jlpm run watch
```

Then launch JupyterLab using

```bash
jupyter lab --watch
```

This will automatically recompile `@jupyterlab/toc` upon changes, and JupyterLab will rebuild itself. You should then be able to refresh the page and see your changes.

<!-- links -->

[badge-binder]: https://mybinder.org/badge_logo.svg
[binder]: https://mybinder.org/v2/gh/jupyterlab/jupyterlab-toc/master?urlpath=lab%2Ftree%2Fnotebooks%2Fdemo.ipynb
[python-data-science-handbook]: https://github.com/jakevdp/PythonDataScienceHandbook

<!-- /.links --><|MERGE_RESOLUTION|>--- conflicted
+++ resolved
@@ -10,12 +10,8 @@
 
 ## Prerequisites
 
-<<<<<<< HEAD
-- JupyterLab >=1.0
-- NodeJS 5+
-=======
 - JupyterLab >=2.0
->>>>>>> 3062b24a
+- NodeJS 12+
 
 ## Installation
 
